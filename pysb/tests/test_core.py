from pysb.testing import *
from pysb.core import *
from functools import partial
from copy import deepcopy
from pysb.core import MonomerPattern

def test_component_names_valid():
    for name in 'a', 'B', 'AbC', 'dEf', '_', '_7', '__a01b__999x_x___':
        c = Component(name, _export=False)
        eq_(c.name, name)

def test_component_names_invalid():
    for name in 'a!', '!B', 'A!bC~`\\', '_!', '_!7', '__a01b  999x_x___!':
        assert_raises(InvalidComponentNameError, Component, name, _export=False)

def test_monomer():
    sites = ['x', 'y', 'z']
    states = {'y': ['foo', 'bar', 'baz'], 'x': ['e']}
    m = Monomer('A', sites, states, _export=False)
    assert_equal(m.sites, sites)
    assert_equal(m.site_states, states)
    assert_equal(type(m()), MonomerPattern)

    assert_raises(ValueError, Monomer, 'A', 'x', _export=False)
    assert_raises(Exception, Monomer, 'A', 'x', 'x', _export=False)
    assert_raises(Exception, Monomer, 'A', ['x'], {'y': ['a']}, _export=False)
    assert_raises(Exception, Monomer, 'A', ['x'], {'x': [1]}, _export=False)
    
    o=Monomer('B', ['x','y'], _export=False)
    ok_(m != o)
    assert_equal(m,m)
    o = deepcopy(m)
    assert_equal(m, o)
    o.sites=['y','x', 'z']
    assert_equal(m, o)

def test_monomer_pattern():
    sites = ['x', 'y', 'z']
    states = {'y': ['foo', 'bar', 'baz'], 'x': ['e']}
    m = Monomer('A', sites, states, _export=False)
    mp = MonomerPattern(m, {'x':ANY}, Compartment("Joe", _export=False))
    o  = deepcopy(mp)
    assert_equal(mp, o)
    o.compartment = Compartment("Jim", _export=False)
    ok_(mp != o)
    o  = deepcopy(mp)
    o.site_conditions = {'x':'e'}
    ok_(mp != o)
    o  = deepcopy(mp)
    mp.monomer = Monomer('B', sites, states, _export=False)
    ok_(mp != o)

def test_compartment():
    c = Compartment("Joe", _export=False)
    o = deepcopy(c)
    ok_(c == o)
    o.name = "Jim"
    ok_(c != o)
    o = deepcopy(c)
    o.size = 2
    ok_(c != o)

def test_parameter():
    p = Parameter("a", 2.3, _export=False)
    o = deepcopy(p)
    ok_(o==p)
    o.value = 2.3
    ok_(o!=p)
    o = deepcopy(p)
    o.name = "b"
    ok_(o!=p)

@with_model
def test_monomer_model():
    Monomer('A', ['x','y'])
    ok_(A in model.monomers)
    ok_(A in model.all_components())
    ok_(A not in model.all_components() - model.monomers)


@with_model
def test_initial():
    Monomer('A', ['s'])
    Parameter('A_0')
    Initial(A(s=None), A_0)
    assert_raises_iice = partial(assert_raises, InvalidInitialConditionError,
                                 Initial)
    assert_raises_iice('not a complexpattern', A_0)
    assert_raises_iice(A(), A_0)
    assert_raises_iice(A(s=None), A_0)
    assert_raises_iice(MatchOnce(A(s=None)), A_0)

@with_model
def test_model_pickle():
    import pickle
    A = Monomer('A', _export=False)
    B = Monomer('B', ['x', 'y'], {'x': ['e', 'f']}, _export=False)
    k = Parameter('k', 1.0, _export=False)
    r = Rule('r', A() + B(x='e', y=WILD) >> A() % B(x='f', y=None), k,
             _export=False)
    o = Observable('o', A() % B(), _export=False)
    e = Expression('e', k * o, _export=False)
    c = Compartment('c', None, 3, k, _export=False)
    for comp in [A, B, k, r, o, e, c]:
        model.add_component(comp)
    model.add_component(c)
    Initial(A() ** c, k)
    assert_equal(len(model.all_components()), 7)
    model2 = pickle.loads(pickle.dumps(model))
    check_model_against_component_list(model, model2.all_components())

@with_model
<<<<<<< HEAD
=======
def test_monomer_as_reaction_pattern():
    A = Monomer('A', _export=False)
    as_reaction_pattern(A)

@with_model
def test_monomer_as_complex_pattern():
    A = Monomer('A', _export=False)
    as_complex_pattern(A)

@with_model
def test_observable_constructor_with_monomer():
    A = Monomer('A', _export=False)
    o = Observable('o', A, _export=False)

@with_model
>>>>>>> 48b7e79a
def test_compartment_initial_error():
    Monomer('A', ['s'])
    Parameter('A_0', 2.0)
    c1 = Compartment("C1")
    c2 = Compartment("C2")
    Initial(A(s=None)**c1, A_0)
    Initial(A(s=None)**c2, A_0)
<<<<<<< HEAD
    
=======

@with_model
def test_monomer_pattern_add_to_none():
    """Ensure that MonomerPattern + None returns a ReactionPattern."""
    Monomer('A', ['s'])
    ok_(isinstance(A() + None, ReactionPattern),
        'A() + None did not return a ReactionPattern.')

@with_model
def test_complex_pattern_add_to_none():
    """Ensure that ComplexPattern + None returns a ReactionPattern."""
    Monomer('A', ['s'])
    ok_(isinstance(A(s=1) % A(s=1) + None, ReactionPattern),
        'A(s=1) % A(s=1) + None did not return a ReactionPattern.')

@with_model
def test_reaction_pattern_add_to_none():
    """Ensure that ReactionPattern + None returns a ReactionPattern."""
    Monomer('A', ['s'])
    cp = A(s=1) % A(s=1)
    rp = cp + cp
    ok_(isinstance(rp + None, ReactionPattern),
        'ReactionPattern + None did not return a ReactionPattern.')
>>>>>>> 48b7e79a
<|MERGE_RESOLUTION|>--- conflicted
+++ resolved
@@ -1,8 +1,6 @@
 from pysb.testing import *
 from pysb.core import *
 from functools import partial
-from copy import deepcopy
-from pysb.core import MonomerPattern
 
 def test_component_names_valid():
     for name in 'a', 'B', 'AbC', 'dEf', '_', '_7', '__a01b__999x_x___':
@@ -25,54 +23,10 @@
     assert_raises(Exception, Monomer, 'A', 'x', 'x', _export=False)
     assert_raises(Exception, Monomer, 'A', ['x'], {'y': ['a']}, _export=False)
     assert_raises(Exception, Monomer, 'A', ['x'], {'x': [1]}, _export=False)
-    
-    o=Monomer('B', ['x','y'], _export=False)
-    ok_(m != o)
-    assert_equal(m,m)
-    o = deepcopy(m)
-    assert_equal(m, o)
-    o.sites=['y','x', 'z']
-    assert_equal(m, o)
-
-def test_monomer_pattern():
-    sites = ['x', 'y', 'z']
-    states = {'y': ['foo', 'bar', 'baz'], 'x': ['e']}
-    m = Monomer('A', sites, states, _export=False)
-    mp = MonomerPattern(m, {'x':ANY}, Compartment("Joe", _export=False))
-    o  = deepcopy(mp)
-    assert_equal(mp, o)
-    o.compartment = Compartment("Jim", _export=False)
-    ok_(mp != o)
-    o  = deepcopy(mp)
-    o.site_conditions = {'x':'e'}
-    ok_(mp != o)
-    o  = deepcopy(mp)
-    mp.monomer = Monomer('B', sites, states, _export=False)
-    ok_(mp != o)
-
-def test_compartment():
-    c = Compartment("Joe", _export=False)
-    o = deepcopy(c)
-    ok_(c == o)
-    o.name = "Jim"
-    ok_(c != o)
-    o = deepcopy(c)
-    o.size = 2
-    ok_(c != o)
-
-def test_parameter():
-    p = Parameter("a", 2.3, _export=False)
-    o = deepcopy(p)
-    ok_(o==p)
-    o.value = 2.3
-    ok_(o!=p)
-    o = deepcopy(p)
-    o.name = "b"
-    ok_(o!=p)
 
 @with_model
 def test_monomer_model():
-    Monomer('A', ['x','y'])
+    Monomer('A')
     ok_(A in model.monomers)
     ok_(A in model.all_components())
     ok_(A not in model.all_components() - model.monomers)
@@ -110,8 +64,6 @@
     check_model_against_component_list(model, model2.all_components())
 
 @with_model
-<<<<<<< HEAD
-=======
 def test_monomer_as_reaction_pattern():
     A = Monomer('A', _export=False)
     as_reaction_pattern(A)
@@ -127,7 +79,6 @@
     o = Observable('o', A, _export=False)
 
 @with_model
->>>>>>> 48b7e79a
 def test_compartment_initial_error():
     Monomer('A', ['s'])
     Parameter('A_0', 2.0)
@@ -135,9 +86,6 @@
     c2 = Compartment("C2")
     Initial(A(s=None)**c1, A_0)
     Initial(A(s=None)**c2, A_0)
-<<<<<<< HEAD
-    
-=======
 
 @with_model
 def test_monomer_pattern_add_to_none():
@@ -160,5 +108,4 @@
     cp = A(s=1) % A(s=1)
     rp = cp + cp
     ok_(isinstance(rp + None, ReactionPattern),
-        'ReactionPattern + None did not return a ReactionPattern.')
->>>>>>> 48b7e79a
+        'ReactionPattern + None did not return a ReactionPattern.')