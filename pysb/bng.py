--- conflicted
+++ resolved
@@ -8,10 +8,8 @@
 import itertools
 import sympy
 import numpy
-<<<<<<< HEAD
-from StringIO import StringIO
+from warnings import warn
 from pkg_resources import parse_version
-=======
 try:
     from cStringIO import StringIO
 except ImportError:
@@ -20,7 +18,6 @@
     from future_builtins import zip
 except ImportError:
     pass
->>>>>>> 5375e108
 
 # Cached value of BNG path
 _bng_path = None
@@ -99,50 +96,11 @@
 generate_network({overwrite=>1})
 end actions
 """
-#generate_network({overwrite=>1, verbose=>1})
-
-def _parse_bng_outfile(out_filename):
-    """
-    Load and return data from a BNG .gdat or .cdat output file.
-
-    The format of the output files is an initial line of the form::
-
-        #   time   obs1    obs2    obs3  ...
-
-    The column headers are separated by a differing number of spaces (not tabs).
-    This function parses out the column names and then uses the numpy.loadtxt
-    method to load the output file into a numpy record array.
-
-    Parameters
-    ----------
-    out_filename : string
-        Path of file to load.
-
-    """
-
-    try:
-        out_file = open(out_filename, 'r')
-
-        line = out_file.readline().strip() # Get the first line
-        out_file.close()
-        line = line[2:]  # strip off opening '# '
-        raw_names = re.split('\s*', line)
-        column_names = [raw_name for raw_name in raw_names if not raw_name == '']
-
-        # Create the dtype argument for the numpy record array
-        dt = list(zip(column_names, ('float',)*len(column_names)))
-
-        # Load the output file as a numpy record array, skip the name row
-        arr = numpy.loadtxt(out_filename, dtype=dt, skiprows=1)
-    
-    except Exception as e:
-        # FIXME special Exception/Error?
-        raise Exception("problem parsing BNG outfile: " + str(e)) 
-    
-    return arr
-
-
-def run_ssa(model, tspan, param_values=None, output_dir=os.getcwd(), output_file_basename=None, cleanup=True, verbose=False, n_runs=1, **additional_args):
+
+
+def run_ssa(model, tspan, param_values=None, output_dir=os.getcwd(),
+            output_file_basename=None, cleanup=True, verbose=False,
+            **additional_args):
     """
     Simulate a model with BNG's SSA simulator and return the trajectories.
 
@@ -180,21 +138,6 @@
     simulate_ssa({%s})
 end actions
 """ % (ssa_args)
-
-    #####
-    '''
-    run_ssa_code =  "begin actions\n"
-    run_ssa_code += "\tgenerate_network({overwrite=>1})\n"
-    if n_runs == 1: 
-        run_ssa_code += "\tsimulate_ssa({%s})\n" % (ssa_args)
-    else:
-        for n in range(n_runs):
-            print n
-            run_ssa_code += "\tsimulate_ssa({%s, %s})\n" % (ssa_args, "suffix=>\""+str(n)+"\"")
-            run_ssa_code += "\tresetConcentrations()\n"
-    run_ssa_code += "end actions\n"
-    '''
-    #####
     
     if param_values is not None:
         if len(param_values) != len(model.parameters):
@@ -208,7 +151,7 @@
                                 os.getpid(), random.randint(0, 100000))
 
     if os.path.exists(output_file_basename + '.bngl'):
-        print("WARNING! File %s.bngl already exists!" % output_file_basename)
+        warn("WARNING! File %s.bngl already exists!" % output_file_basename)
         output_file_basename += '_1'
 
     bng_filename = output_file_basename + '.bngl'
@@ -229,11 +172,10 @@
                               stdout=subprocess.PIPE, stderr=subprocess.PIPE)
         if verbose:
             for line in iter(p.stdout.readline, b''):
-                print line,
+                print(line, end="")
         (p_out, p_err) = p.communicate()
         if p.returncode:
             raise GenerateNetworkError(p_out.rstrip("at line")+"\n"+p_err.rstrip())
-<<<<<<< HEAD
 
         cdat_arr = numpy.loadtxt(cdat_filename, skiprows=1) # keep first column (time)
         if len(model.observables):
@@ -251,16 +193,6 @@
         yfull_view[:, :len(names)] = cdat_arr 
         yfull_view[:, len(names):] = gdat_arr
 
-=======
-        print("Wrote " + gdat_filename) # FIXME
-        output_arr = _parse_bng_outfile(gdat_filename)
->>>>>>> 5375e108
-        #ssa_file = open(ssa_filename, 'r')
-        #output.write(ssa_file.read())
-        #net_file.close()
-        #if append_stdout:
-        #    output.write("#\n# BioNetGen execution log follows\n# ==========")
-        #    output.write(re.sub(r'(^|\n)', r'\n# ', p_out))
     finally:
         # Parse NET file if it hasn't already been done
         if not model.species: 
@@ -280,6 +212,7 @@
 
     return yfull
 
+
 def generate_network(model, cleanup=True, append_stdout=False, verbose=False):
     """
     Return the output from BNG's generate_network function given a model.
@@ -315,15 +248,11 @@
         bng_file.write(_generate_network_code)
         bng_file.close()
         p = subprocess.Popen(['perl', _get_bng_path(), bng_filename],
-<<<<<<< HEAD
-                              stdout=subprocess.PIPE, stderr=subprocess.PIPE)
+                              stdout=subprocess.PIPE, stderr=subprocess.PIPE,
+                              universal_newlines=True)
         if verbose:
             for line in iter(p.stdout.readline, b''):
-                print line,
-=======
-                             stdout=subprocess.PIPE, stderr=subprocess.PIPE,
-                             universal_newlines=True)
->>>>>>> 5375e108
+                print(line, end="")
         (p_out, p_err) = p.communicate()
         if p.returncode:
             raise GenerateNetworkError(p_out.rstrip()+"\n"+p_err.rstrip())
@@ -371,7 +300,6 @@
 def _parse_netfile(model, lines):
     """Parse 'species', 'reactions', and 'groups' blocks from a BNGL net file."""
     try:
-<<<<<<< HEAD
         global new_reverse_convention
         (bng_version, bng_codename) = re.match(r'# Created by BioNetGen (\d+\.\d+\.\d+)(?:-(\w+))?$', lines.next()).groups()
         if parse_version(bng_version) > parse_version("2.2.6") or parse_version(bng_version) == parse_version("2.2.6") and bng_codename == "stable":
@@ -379,10 +307,7 @@
         else:
             new_reverse_convention = False
 
-        while 'begin species' not in lines.next():
-=======
         while 'begin species' not in next(lines):
->>>>>>> 5375e108
             pass
         model.species = []
         while True:
@@ -478,7 +403,6 @@
         (rule_name, is_reverse, unit_conversion) = re.match(
                     r'#(\w+)(?:\((reverse)\))?(?: unit_conversion=(.*))?\s*$', rule).groups()
     is_reverse = bool(is_reverse)
-#     r_names = ['s%d' % r for r in reactants]
     r_names = ['__s%d' % r for r in reactants]
     combined_rate = sympy.Mul(*[sympy.Symbol(t) for t in r_names + rate])
     rule = model.rules[rule_name]
