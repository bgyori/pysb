import sys
import os
import errno
import warnings
import inspect
import re
import collections
import weakref
import copy
import itertools
import sympy


def Initial(*args):
    """Declare an initial condition (see Model.initial)."""
    return SelfExporter.default_model.initial(*args)

def MatchOnce(pattern):
    """Make a ComplexPattern match-once."""
    cp = as_complex_pattern(pattern).copy()
    cp.match_once = True
    return cp


# A module may define a global with this name (_pysb_doctest_...) to request
# that SelfExporter not issue any ModelExistsWarnings from doctests defined
# therein. (This is the best method we could come up with to manage this
# behavior, as doctest doesn't offer per-doctest setup/teardown.)
_SUPPRESS_MEW = '_pysb_doctest_suppress_modelexistswarning'

class SelfExporter(object):

    """
    Make model components appear in the calling module's namespace.

    This class is for pysb internal use only. Do not construct any instances.

    """
    
    do_export = True
    default_model = None
    target_globals = None   # the globals dict to which we'll export our symbols
    target_module = None    # the module to which we've exported

    @staticmethod
    def export(obj):
        """Export an object by name and add it to the default model."""

        if not SelfExporter.do_export:
            return
        if not isinstance(obj, (Model, Component)):
            raise Exception("%s is not a type that is understood by SelfExporter" % str(type(obj)))

        # determine the module from which we were called (we need to do this here so we can
        # calculate stacklevel for use in the warning at the bottom of this method)
        cur_module = inspect.getmodule(inspect.currentframe())
        caller_frame = inspect.currentframe()
        # walk up through the stack until we hit a different module
        stacklevel = 1
        while inspect.getmodule(caller_frame) == cur_module:
            stacklevel += 1
            caller_frame = caller_frame.f_back

        # use obj's name as the symbol to export it to (unless modified below)
        export_name = obj.name

        if isinstance(obj, Model):
            new_target_module = inspect.getmodule(caller_frame)
            if SelfExporter.default_model is not None \
                    and new_target_module is SelfExporter.target_module:
                # Warn, unless running a doctest whose containing module set the
                # magic global which tells us to suppress it.
                if not (
                    caller_frame.f_code.co_filename.startswith('<doctest ') and
                    caller_frame.f_globals.get(_SUPPRESS_MEW)):
                    warnings.warn("Redefining model! (You can probably ignore "
                                  "this if you are running code interactively)",
                                  ModelExistsWarning, stacklevel)
                SelfExporter.cleanup()
            SelfExporter.target_module = new_target_module
            SelfExporter.target_globals = caller_frame.f_globals
            SelfExporter.default_model = obj
            # if not set, assign model's name from the module it lives in. very sneaky and fragile.
            if obj.name is None:
                if SelfExporter.target_module == sys.modules['__main__']:
                    # user ran model .py directly
                    model_path = inspect.getfile(sys.modules['__main__'])
                    model_filename = os.path.basename(model_path)
                    module_name = re.sub(r'\.py$', '', model_filename)
                elif SelfExporter.target_module is not None:
                    # model is imported by some other script (typical case)
                    module_name = SelfExporter.target_module.__name__
                else:
                    # user is defining a model interactively (not really supported, but we'll try)
                    module_name = '_interactive_'
                obj.name = module_name   # internal name for identification
                export_name = 'model'    # symbol name for export
        elif isinstance(obj, Component):
            if SelfExporter.default_model == None:
                raise Exception("A Model must be declared before declaring any model components")
            SelfExporter.default_model.add_component(obj)

        # load obj into target namespace under obj.name
        if SelfExporter.target_globals.has_key(export_name):
            warnings.warn("'%s' already defined" % (export_name), SymbolExistsWarning, stacklevel)
        SelfExporter.target_globals[export_name] = obj

    @staticmethod
    def cleanup():
        """Delete previously exported symbols."""
        if SelfExporter.default_model is None:
            return
        for name in [c.name for c in SelfExporter.default_model.all_components()] + ['model']:
            if name in SelfExporter.target_globals:
                del SelfExporter.target_globals[name]
        SelfExporter.default_model = None
        SelfExporter.target_globals = None
        SelfExporter.target_module = None

    @staticmethod
    def rename(obj, new_name):
        """Rename a previously exported symbol"""
        if new_name in SelfExporter.target_globals:
            msg = "'%s' already defined" % new_name
            warnings.warn(msg, SymbolExistsWarning, 2)
        if obj.name in SelfExporter.target_globals:
            obj = SelfExporter.target_globals[obj.name]
            SelfExporter.target_globals[new_name] = obj
            del SelfExporter.target_globals[obj.name]
        else:
            raise ValueError("Could not find object in global namespace by its"
                             "name '%s'" % obj.name)


class Component(object):

    """
    The base class for all the named things contained within a model.

    Parameters
    ----------
    name : string
        Name of the component. Must be unique within the containing model.

    Attributes
    ----------
    name : string
        Name of the component.
    model : weakref(Model)
        Containing model.

    """

    def __init__(self, name, _export=True):
        if not re.match(r'[_a-z][_a-z0-9]*\Z', name, re.IGNORECASE):
            raise InvalidComponentNameError(name)
        self.name = name
        self.model = None  # to be set in Model.add_component
        self._export = _export
        if self._export:
            self._do_export()

    def __getstate__(self):
        # clear the weakref to parent model (restored in Model.__setstate__)
        state = self.__dict__.copy()
        del state['model']
        # Force _export to False; we don't want the unpickling process to
        # trigger SelfExporter.export!
        state['_export'] = False
        return state

    def _do_export(self):
        try:
            SelfExporter.export(self)
        except ComponentDuplicateNameError as e:
            # re-raise to hide the stack trace below this point -- it's irrelevant to the user
            # and makes the error harder to understand
            raise e

    def rename(self, new_name):
        """Change component's name.

        This is typically only needed when deriving one model from another and
        it would be desirable to change a component's name in the derived
        model."""
        self.model()._rename_component(self, new_name)
        if self._export:
            SelfExporter.rename(self, new_name)
        self.name = new_name


class Monomer(Component):

    """
    Model component representing a protein or other molecule.

    Parameters
    ----------
    sites : list of strings, optional
        Names of the sites.
    site_states : dict of string => string, optional
        Allowable states for sites. Keys are sites and values are lists of
        states. Sites which only take part in bond formation and never take on a
        state may be omitted.

    Attributes
    ----------
    Identical to Parameters (see above).

    Notes
    -----

    A Monomer instance may be \"called\" like a function to produce a
    MonomerPattern, as syntactic sugar to approximate rule-based modeling
    language syntax. It is typically called with keyword arguments where the arg
    names are sites and values are site conditions such as bond numbers or
    states (see the Notes section of the :py:class:`MonomerPattern`
    documentation for details). To help in situations where kwargs are unwieldy
    (for example if a site name is computed dynamically or stored in a variable)
    a dict following the same layout as the kwargs may be passed as the first
    and only positional argument instead.

    """

    def __init__(self, name, sites=[], site_states={}, _export=True):
        Component.__init__(self, name, _export)

        # ensure sites is some kind of list (presumably of strings) but not a string itself
        if not isinstance(sites, collections.Iterable) or isinstance(sites, basestring):
            raise ValueError("sites must be a list of strings")
        
        # ensure no duplicate sites
        sites_seen = {}
        for site in sites:
            sites_seen.setdefault(site, 0)
            sites_seen[site] += 1
        sites_dup = [site for site in sites_seen.keys() if sites_seen[site] > 1]
        if sites_dup:
            raise Exception("Duplicate sites specified: " + str(sites_dup))

        # ensure site_states keys are all known sites
        unknown_sites = [site for site in site_states.keys() if not site in sites_seen]
        if unknown_sites:
            raise Exception("Unknown sites in site_states: " + str(unknown_sites))
        # ensure site_states values are all strings
        invalid_sites = [site for (site, states) in site_states.items() if not all([type(s) == str for s in states])]
        if invalid_sites:
            raise Exception("Non-string state values in site_states for sites: " + str(invalid_sites))

        self.sites = list(sites)
        self.site_states = site_states

    def __call__(self, conditions=None, **kwargs):
        """
        Return a MonomerPattern object based on this Monomer.

        See the Notes section of this class's documentation for details.

        Parameters
        ----------
        conditions : dict, optional
            See MonomerPattern.site_conditions.
        **kwargs : dict
            See MonomerPattern.site_conditions.

        """
        return MonomerPattern(self, extract_site_conditions(conditions, **kwargs), None)

    def __repr__(self):
        value = '%s(%s' % (self.__class__.__name__, repr(self.name))
        if self.sites:
            value += ', %s' % repr(self.sites)
        if self.site_states:
            value += ', %s' % repr(self.site_states)
        value += ')'
        return value

<<<<<<< HEAD
    def __eq__(self, other):
        return type(self)         == type(other)         and \
               self.name          == other.name          and \
               ( (self.sites is None and other.sites is None) or \
                    sorted(self.sites) == sorted(other.sites)) and \
               self.site_states   == other.site_states
=======
>>>>>>> 48b7e79a

class MonomerPattern(object):

    """
    A pattern which matches instances of a given monomer.

    Parameters
    ----------
    monomer : Monomer
        The monomer to match.
    site_conditions : dict
        The desired state of the monomer's sites. Keys are site names and values
        are described below in Notes.
    compartment : Compartment or None
        The desired compartment where the monomer should exist. None means
        \"don't-care\".

    Attributes
    ----------
    Identical to Parameters (see above).

    Notes
    -----
    The acceptable values in the `site_conditions` dict are as follows:

    * ``None`` : no bond
    * *str* : state
    * *int* : a bond (to a site with the same number in a ComplexPattern)
    * *list of int* : multi-bond (not valid in Kappa)
    * ``ANY`` : \"any\" bond (bound to something, but don't care what)
    * ``WILD`` : \"wildcard\" bond (bound or not bound)
    * *tuple of (str, int)* : state with bond
    * *tuple of (str, WILD)* : state with wildcard bond

    If a site is not listed in site_conditions then the pattern will match any
    state for that site, i.e. \"don't write, don't care\".

    """

    def __init__(self, monomer, site_conditions, compartment):
        # ensure all keys in site_conditions are sites in monomer
        unknown_sites = [site for site in site_conditions.keys() if site not in monomer.sites]
        if unknown_sites:
            raise Exception("MonomerPattern with unknown sites in " + str(monomer) + ": " + str(unknown_sites))

        # ensure each value is one of: None, integer, list of integers, string,
        # (string,integer), (string,WILD), ANY, WILD
        invalid_sites = []
        for (site, state) in site_conditions.items():
            # pass through to next iteration if state type is ok
            if state == None:
                continue
            elif type(state) == int:
                continue
            elif type(state) == list and all(isinstance(s, int) for s in state):
                continue
            elif type(state) == str:
                continue
            elif type(state) == tuple and type(state[0]) == str and (type(state[1]) == int or state[1] == WILD):
                continue
            elif state is ANY:
                continue
            elif state is WILD:
                continue
            invalid_sites.append(site)
        if invalid_sites:
            raise Exception("Invalid state value for sites: " + '; '.join(['%s=%s' % (s,str(site_conditions[s])) for s in invalid_sites]))

        # ensure compartment is a Compartment
        if compartment and not isinstance(compartment, Compartment):
            raise Exception("compartment is not a Compartment object")

        self.monomer = monomer
        self.site_conditions = site_conditions
        self.compartment = compartment

    def is_concrete(self):
        """
        Return a bool indicating whether the pattern is 'concrete'.

        'Concrete' means the pattern satisfies ALL of the following:

        1. All sites have specified conditions
        2. If the model uses compartments, the compartment is specified.

        """
        # 1.
        sites_ok = self.is_site_concrete()
        # 2.
        compartment_ok = not self.monomer.model().compartments or self.compartment
        return compartment_ok and sites_ok

    def is_site_concrete(self):
        """
        Return a bool indicating whether the pattern is 'site-concrete'.

        'Site-concrete' means all sites have specified conditions."""
        # assume __init__ did a thorough enough job of error checking that this is is all we need to do
        return len(self.site_conditions) == len(self.monomer.sites)

    def __call__(self, conditions=None, **kwargs):
        """Build a new MonomerPattern with updated site conditions. Can be used
        to obtain a shallow copy by passing an empty argument list."""
        # The new object will have references to the original monomer and
        # compartment, and a shallow copy of site_conditions which has been
        # updated according to our args (as in Monomer.__call__).
        site_conditions = self.site_conditions.copy()
        site_conditions.update(extract_site_conditions(conditions, **kwargs))
        return MonomerPattern(self.monomer, site_conditions, self.compartment)

    def __add__(self, other):
        if isinstance(other, MonomerPattern):
            return ReactionPattern([ComplexPattern([self], None), ComplexPattern([other], None)])
        if isinstance(other, ComplexPattern):
            return ReactionPattern([ComplexPattern([self], None), other])
        elif other == None:
            return as_reaction_pattern(self)
        else:
            return NotImplemented

    def __mod__(self, other):
        if isinstance(other, MonomerPattern):
            return ComplexPattern([self, other], None)
        else:
            return NotImplemented

    def __rshift__(self, other):
        return build_rule_expression(self, other, False)

    def __rrshift__(self, other):
        return build_rule_expression(other, self, False)

    def __ne__(self, other):
        return build_rule_expression(self, other, True)

    def __pow__(self, other):
        if isinstance(other, Compartment):
            mp_new = self()
            mp_new.compartment = other
            return mp_new
        else:
            return NotImplemented

    def __eq__(self, other):
        return type(self)           == type(other)           and \
               self.monomer         == other.monomer         and \
               self.site_conditions == other.site_conditions and \
               self.compartment     == other.compartment

    def __repr__(self):
        value = '%s(' % self.monomer.name
        value += ', '.join([
                k + '=' + repr(self.site_conditions[k])
                for k in self.monomer.sites
                if self.site_conditions.has_key(k)
                ])
        value += ')'
        if self.compartment is not None:
            value += ' ** ' + self.compartment.name
        return value



class ComplexPattern(object):

    """
    A bound set of MonomerPatterns, i.e. a pattern to match a complex.

    In BNG terms, a list of patterns combined with the '.' operator.

    Parameters
    ----------
    monomer_patterns : list of MonomerPatterns
        MonomerPatterns that make up the complex.
    compartment : Compartment
        Location restriction. None means don't care.
    match_once : bool, optional
        If True, the pattern will only count once against a species in which the
        pattern can match the monomer graph in multiple distinct ways. If False
        (default), the pattern will count as many times as it matches the
        monomer graph, leading to a faster effective reaction rate.

    Attributes
    ----------
    Identical to Parameters (see above).

    """

    def __init__(self, monomer_patterns, compartment, match_once=False):
        # ensure compartment is a Compartment
        if compartment and not isinstance(compartment, Compartment):
            raise Exception("compartment is not a Compartment object")

        self.monomer_patterns = monomer_patterns
        self.compartment = compartment
        self.match_once = match_once

    def is_concrete(self):
        """
        Return a bool indicating whether the pattern is 'concrete'.

        'Concrete' means the pattern satisfies ANY of the following:
        1. All monomer patterns are concrete
        2. The compartment is specified AND all monomer patterns are site-concrete
        """
        # 1.
        mp_concrete_ok = all(mp.is_concrete() for mp in self.monomer_patterns)
        # 2.
        compartment_ok = self.compartment is not None and \
            all(mp.is_site_concrete() for mp in self.monomer_patterns)
        return mp_concrete_ok or compartment_ok

    def is_equivalent_to(self, other):
        """Checks for equality with another ComplexPattern"""
        # Didn't implement __eq__ to avoid confusion with __ne__ operator used for Rule building

        # FIXME the literal site_conditions comparison requires bond numbering to be identical,
        #   so some sort of canonicalization of that numbering is necessary.
        if not isinstance(other, ComplexPattern):
            raise Exception("Can only compare ComplexPattern to another ComplexPattern")
        return \
            self.compartment == other.compartment and \
            sorted((mp.monomer, mp.site_conditions, mp.compartment) for mp in self.monomer_patterns) == \
            sorted((mp.monomer, mp.site_conditions, mp.compartment) for mp in other.monomer_patterns)

    def copy(self):
        """
        Implement our own brand of shallow copy.

        The new object will have references to the original compartment, and
        copies of the monomer_patterns.
        """
        return ComplexPattern([mp() for mp in self.monomer_patterns], self.compartment, self.match_once)

    def __call__(self, **kwargs):
        """Build a new ComplexPattern with updated site conditions."""

        # Ensure we don't have more than one of any Monomer in our patterns.
        mp_monomer = lambda mp: mp.monomer
        patterns_sorted = sorted(self.monomer_patterns, key=mp_monomer)
        pgroups = itertools.groupby(patterns_sorted, mp_monomer)
        pcounts = [(monomer, sum(1 for mp in mps)) for monomer, mps in pgroups]
        dup_monomers = [monomer.name for monomer, count in pcounts if count > 1]
        if dup_monomers:
            raise DuplicateMonomerError("ComplexPattern has duplicate "
                                        "Monomers: " + str(dup_monomers))

        # Ensure all specified sites are present in some Monomer.
        self_site_groups = (mp.monomer.sites for mp in self.monomer_patterns)
        self_sites = list(itertools.chain(*self_site_groups))
        unknown_sites = set(kwargs).difference(self_sites)
        if unknown_sites:
            raise UnknownSiteError("Unknown sites in argument list: " +
                                   ", ".join(unknown_sites))

        # Ensure no specified site is present in multiple Monomers.
        used_sites = [s for s in self_sites if s in kwargs]
        sgroups = itertools.groupby(sorted(used_sites))
        scounts = [(name, sum(1 for s in sites)) for name, sites in sgroups]
        dup_sites = [name for name, count in scounts if count > 1]
        if dup_sites:
            raise DuplicateSiteError("ComplexPattern has duplicate sites: " +
                                     str(dup_sites))

        # Copy self so we can modify it in place before returning it.
        cp = self.copy()
        # Build map from site name to MonomerPattern.
        site_map = {}
        for mp in cp.monomer_patterns:
            site_map.update(dict.fromkeys(mp.monomer.sites, mp))
        # Apply kwargs to our ComplexPatterns.
        for site, condition in kwargs.items():
            site_map[site].site_conditions[site] = condition
        return cp


    def __add__(self, other):
        if isinstance(other, ComplexPattern):
            return ReactionPattern([self, other])
        elif isinstance(other, MonomerPattern):
            return ReactionPattern([self, ComplexPattern([other], None)])
        elif other == None:
            return as_reaction_pattern(self)
        else:
            return NotImplemented

    def __mod__(self, other):
        if isinstance(other, MonomerPattern):
            return ComplexPattern(self.monomer_patterns + [other], self.compartment, self.match_once)
        elif isinstance(other, ComplexPattern):
            if self.compartment is not other.compartment:
                raise ValueError("merged ComplexPatterns must specify the same compartment")
            elif self.match_once != other.match_once:
                raise ValueError("merged ComplexPatterns must have the same value of match_once")
            return ComplexPattern(self.monomer_patterns + other.monomer_patterns, self.compartment, self.match_once)
        else:
            return NotImplemented

    def __rmod__(self, other):
        if isinstance(other, MonomerPattern):
            return ComplexPattern([other] + self.monomer_patterns, self.compartment, self.match_once)
        else:
            return NotImplemented

    def __rshift__(self, other):
        return build_rule_expression(self, other, False)

    def __rrshift__(self, other):
        return build_rule_expression(other, self, False)

    def __ne__(self, other):
        return build_rule_expression(self, other, True)

    def __pow__(self, other):
        if isinstance(other, Compartment):
            cp_new = self.copy()
            cp_new.compartment = other
            return cp_new
        else:
            return NotImplemented

    def __repr__(self):
        ret = ' % '.join([repr(p) for p in self.monomer_patterns])
        if self.compartment is not None:
            ret = '(%s) ** %s' % (ret, self.compartment.name)
        if self.match_once:
            ret = 'MatchOnce(%s)' % ret
        return ret



class ReactionPattern(object):

    """
    A pattern for the entire product or reactant side of a rule.

    Essentially a thin wrapper around a list of ComplexPatterns. In BNG terms, a
    list of complex patterns combined with the '+' operator.

    Parameters
    ----------
    complex_patterns : list of ComplexPatterns
        ComplexPatterns that make up the reaction pattern.

    Attributes
    ----------
    Identical to Parameters (see above).

    """

    def __init__(self, complex_patterns):
        self.complex_patterns = complex_patterns

    def __add__(self, other):
        if isinstance(other, MonomerPattern):
            return ReactionPattern(self.complex_patterns + [ComplexPattern([other], None)])
        elif isinstance(other, ComplexPattern):
            return ReactionPattern(self.complex_patterns + [other])
        elif other == None:
            return self
        else:
            return NotImplemented

    def __rshift__(self, other):
        """Irreversible reaction"""
        return build_rule_expression(self, other, False)

    def __rrshift__(self, other):
        return build_rule_expression(other, self, False)

    def __ne__(self, other):
        """Reversible reaction"""
        return build_rule_expression(self, other, True)

    def __repr__(self):
        if len(self.complex_patterns):
            return ' + '.join([repr(p) for p in self.complex_patterns])
        else:
            return 'None'



class RuleExpression(object):

    """
    A container for the reactant and product patterns of a rule expression.

    Contains one ReactionPattern for each of reactants and products, and a bool
    indicating reversibility. This is a temporary object used to implement
    syntactic sugar through operator overloading. The Rule constructor takes an
    instance of this class as its first argument, but simply extracts its fields
    and discards the object itself.

    Parameters
    ----------
    reactant_pattern, product_pattern : ReactionPattern
        The reactants and products of the rule.
    is_reversible : bool
        If True, the reaction is reversible. If False, it's irreversible.

    Attributes
    ----------
    Identical to Parameters (see above).

    """

    def __init__(self, reactant_pattern, product_pattern, is_reversible):
        self.reactant_pattern = reactant_pattern
        self.product_pattern = product_pattern
        self.is_reversible = is_reversible

    def __repr__(self):
        operator = '<>' if self.is_reversible else '>>'
        return '%s %s %s' % (repr(self.reactant_pattern), operator,
                             repr(self.product_pattern))


def as_complex_pattern(v):
    """Internal helper to 'upgrade' a MonomerPattern to a ComplexPattern."""
    if isinstance(v, ComplexPattern):
        return v
    elif isinstance(v, Monomer):
        return ComplexPattern([v()], None)
    elif isinstance(v, MonomerPattern):
        return ComplexPattern([MonomerPattern(v.monomer, v.site_conditions, None)], v.compartment)
    else:
        raise InvalidComplexPatternException


def as_reaction_pattern(v):
    """Internal helper to 'upgrade' a Complex- or MonomerPattern or None to a
    complete ReactionPattern."""
    if isinstance(v, ReactionPattern):
        return v
    elif v is None:
        return ReactionPattern([])
    else:
        try:
            return ReactionPattern([as_complex_pattern(v)])
        except InvalidComplexPatternException:
            raise InvalidReactionPatternException


def build_rule_expression(reactant, product, is_reversible):
    """Internal helper for operators which return a RuleExpression."""
    # Make sure the types of both reactant and product are acceptable.
    try:
        reactant = as_reaction_pattern(reactant)
        product = as_reaction_pattern(product)
    except InvalidReactionPatternException:
        return NotImplemented
    # Synthesis/degradation rules cannot be reversible.
    if (reactant is None or product is None) and is_reversible:
        raise InvalidReversibleSynthesisDegradationRule
    return RuleExpression(reactant, product, is_reversible)


class Parameter(Component, sympy.Symbol):

    """
    Model component representing a named constant floating point number.

    Parameters are used as reaction rate constants, compartment volumes and
    initial (boundary) conditions for species.

    Parameters
    ----------
    value : number, optional
        The numerical value of the parameter. Defaults to 0.0 if not specified.
        The provided value is converted to a float before being stored, so any
        value that cannot be coerced to a float will trigger an exception.

    Attributes
    ----------
    Identical to Parameters (see above).

    """

    def __new__(cls, name, value=0.0, _export=True):
        return super(sympy.Symbol, cls).__new__(cls, name)

    def __getnewargs__(self):
        return (self.name, self.value, False)

    def __init__(self, name, value=0.0, _export=True):
        Component.__init__(self, name, _export)
        self.value = float(value)

    # This is needed to make sympy's evalf machinery treat this class like a
    # Symbol.
    @property
    def func(self):
        return sympy.Symbol

    def __eq__(self, other):
        return type(self) == type(other) and \
               self.name  == other.name  and \
               self.value == other.value

    def __repr__(self):
        return  '%s(%s, %s)' % (self.__class__.__name__, repr(self.name), repr(self.value))



class Compartment(Component):

    """
    Model component representing a bounded reaction volume.

    Parameters
    ----------
    parent : Compartment, optional
        Compartment which contains this one. If not specified, this will be the
        outermost compartment and its parent will be set to None.
    dimension : integer, optional
        The number of spatial dimensions in the compartment, either 2 (i.e. a
        membrane) or 3 (a volume).
    size : Parameter, optional
        A parameter object whose value defines the volume or area of the
        compartment. If not specified, the size will be fixed at 1.0.

    Attributes
    ----------
    Identical to Parameters (see above).

    Notes
    -----
    The compartments of a model must form a tree via their `parent` attributes
    with a three-dimensional (volume) compartment at the root. A volume
    compartment may have any number of two-dimensional (membrane) compartments
    as its children, but never another volume compartment. A membrane
    compartment may have a single volume compartment as its child, but nothing
    else.

    Examples
    --------
    Compartment('cytosol', dimension=3, size=cyto_vol, parent=ec_membrane)

    """

    def __init__(self, name, parent=None, dimension=3, size=None, _export=True):
        Component.__init__(self, name, _export)
        if parent != None and isinstance(parent, Compartment) == False:
            raise Exception("parent must be a predefined Compartment or None")
        #FIXME: check for only ONE "None" parent? i.e. only one compartment can have a parent None?
        if size is not None and not isinstance(size, Parameter):
            raise Exception("size must be a parameter (or omitted)")
        self.parent = parent
        self.dimension = dimension
        self.size = size

    def __eq__(self, other):
        return type(self)  == type(other)  and \
               self.name   == other.name   and \
               self.parent == other.parent and \
               self.size   == other.size

    def __repr__(self):
        return  '%s(name=%s, parent=%s, dimension=%s, size=%s)' % \
            (self.__class__.__name__, repr(self.name), repr(self.parent), repr(self.dimension), repr(self.size))



class Rule(Component):

    """
    Model component representing a reaction rule.

    Parameters
    ----------
    rule_expression : RuleExpression
        RuleExpression containing the essence of the rule (reactants, products,
        reversibility).
    rate_forward : Parameter
        Forward reaction rate constant.
    rate_reverse : Parameter, optional
        Reverse reaction rate constant (only required for reversible rules).
    delete_molecules : bool, optional
        If True, deleting a Monomer from a species is allowed to fragment the
        species into multiple pieces (if the deleted Monomer was the sole link
        between those pieces). If False (default) then fragmentation is
        disallowed and the rule will not match a reactant species if applying
        the rule would fragment a species.
    move_connected : bool, optional
        If True, a rule that transports a Monomer between compartments will
        co-transport anything connected to that Monomer by a path in the same
        compartment. If False (default), connected Monomers will remain where
        they were.

    Attributes
    ----------

    Identical to Parameters (see above), plus the component elements of
    `rule_expression`: reactant_pattern, product_pattern and is_reversible.

    """

    def __init__(self, name, rule_expression, rate_forward, rate_reverse=None,
                 delete_molecules=False, move_connected=False,
                 _export=True):
        Component.__init__(self, name, _export)
        if not isinstance(rule_expression, RuleExpression):
            raise Exception("rule_expression is not a RuleExpression object")
        validate_expr(rate_forward, "forward rate")
        if rule_expression.is_reversible:
            validate_expr(rate_reverse, "reverse rate")
        self.rule_expression = rule_expression
        self.reactant_pattern = rule_expression.reactant_pattern
        self.product_pattern = rule_expression.product_pattern
        self.is_reversible = rule_expression.is_reversible
        self.rate_forward = rate_forward
        self.rate_reverse = rate_reverse
        self.delete_molecules = delete_molecules
        self.move_connected = move_connected
        # TODO: ensure all numbered sites are referenced exactly twice within each of reactants and products

    def is_synth(self):
        """Return a bool indicating whether this is a synthesis rule."""
        return len(self.reactant_pattern.complex_patterns) == 0

    def is_deg(self):
        """Return a bool indicating whether this is a degradation rule."""
        return len(self.product_pattern.complex_patterns) == 0

    def __repr__(self):
        ret = '%s(%s, %s, %s' % \
            (self.__class__.__name__, repr(self.name),
             repr(self.rule_expression), self.rate_forward.name)
        if self.is_reversible:
            ret += ', %s' % self.rate_reverse.name
        if self.delete_molecules:
            ret += ', delete_molecules=True'
        if self.move_connected:
            ret += ', move_connected=True'
        ret += ')'
        return ret



def validate_expr(obj, description):
    """Raises an exception if the argument is not an expression."""
    if not isinstance(obj, (Parameter, Expression)):
        description_upperfirst = description[0].upper() + description[1:]
        msg = "%s must be a Parameter or Expression" % description_upperfirst
        raise ExpressionError(msg)

def validate_const_expr(obj, description):
    """Raises an exception if the argument is not a constant expression."""
    validate_expr(obj, description)
    if isinstance(obj, Expression) and not obj.is_constant_expression():
        description_upperfirst = description[0].upper() + description[1:]
        msg = ("%s must be a Parameter or constant Expression" %
               description_upperfirst)
        raise ConstantExpressionError(msg)



class Observable(Component, sympy.Symbol):

    """
    Model component representing a linear combination of species.

    Observables are useful in correlating model simulation results with
    experimental measurements. For example, an observable for "A()" will report
    on the total number of copies of Monomer A, regardless of what it's bound to
    or the state of its sites. "A(y='P')" would report on all instances of A
    with site 'y' in state 'P'.

    Parameters
    ----------
    reaction_pattern : ReactionPattern
        The list of ComplexPatterns to match.
    match : 'species' or 'molecules'
        Whether to match entire species ('species') or individual fragments
        ('molecules'). Default is 'molecules'.

    Attributes
    ----------
    reaction_pattern : ReactionPattern
        See Parameters.
    match : 'species' or 'molecules'
        See Parameters.
    species : list of integers
        List of species indexes for species matching the pattern.
    coefficients : list of integers
        List of coefficients by which each species amount is to be multipled to
        correct for multiple pattern matches within a species.

    Notes
    -----
    ReactionPattern is used here as a container for a list of ComplexPatterns,
    solely so users could utilize the ComplexPattern '+' operator overload as
    syntactic sugar. There are no actual "reaction" semantics in this context.

    """

    def __new__(cls, name, reaction_pattern, match='molecules', _export=True):
        return super(sympy.Symbol, cls).__new__(cls, name)

    def __getnewargs__(self):
        return (self.name, self.reaction_pattern, self.match, False)

    def __init__(self, name, reaction_pattern, match='molecules', _export=True):
        try:
            reaction_pattern = as_reaction_pattern(reaction_pattern)
        except InvalidReactionPatternException as e:
            raise type(e)("Observable pattern does not look like a ReactionPattern")
        if match not in ('molecules', 'species'):
            raise ValueError("Match must be 'molecules' or 'species'")
        Component.__init__(self, name, _export)
        self.reaction_pattern = reaction_pattern
        self.match = match
        self.species = []
        self.coefficients = []

    # This is needed to make sympy's evalf machinery treat this class like a
    # Symbol.
    @property
    def func(self):
        return sympy.Symbol

    def __repr__(self):
        ret = '%s(%s, %s' % (self.__class__.__name__, repr(self.name),
                              repr(self.reaction_pattern))
        if self.match != 'molecules':
            ret += ', match=%s' % repr(self.match)
        ret += ')'
        return ret



class Expression(Component, sympy.Symbol):

    """
    Model component representing a symbolic expression of other variables.

    Parameters
    ----------
    expr : sympy.Expr
        Symbolic expression.

    Attributes
    ----------
    expr : sympy.Expr
        See Parameters.

    """

    def __new__(cls, name, expr, _export=True):
        return super(sympy.Symbol, cls).__new__(cls, name)

    def __getnewargs__(self):
        return (self.name, self.expr, False)

    def __init__(self, name, expr, _export=True):
        Component.__init__(self, name, _export)
        self.expr = expr

    def expand_expr(self):
        """Return expr rewritten in terms of terminal symbols only."""
        subs = ((a, a.expand_expr()) for a in self.expr.atoms()
                if isinstance(a, Expression))
        return self.expr.subs(subs)

    def is_constant_expression(self):
        """Return True if all terminal symbols are Parameters or numbers."""
        return all(isinstance(a, Parameter) or
                   (isinstance(a, Expression) and a.is_constant_expression()) or
                   isinstance(a, sympy.Number)
                   for a in self.expr.atoms())

    # This is needed to make sympy's evalf machinery treat this class like a
    # Symbol.
    @property
    def func(self):
        return sympy.Symbol

    def __repr__(self):
        ret = '%s(%s, %s)' % (self.__class__.__name__, repr(self.name),
                              repr(self.expr))
        return ret



class Model(object):

    """
    A rule-based model containing monomers, rules, compartments and parameters.

    Parameters
    ----------
    name : string, optional
        Name of the model. If not specified, will be set to the name of the file
        from which the constructor was called (with the .py extension stripped).
    base : Model, optional
        If specified, the model will begin as a copy of `base`. This can be used
        to achieve a simple sort of model extension and enhancement.

    Attributes
    ----------
    name : string
        Name of the model. See Parameter section above.
    base : Model or None
        See Parameter section above.
    monomers, compartments, parameters, rules, observables : ComponentSet
        The Component objects which make up the model.
    initial_conditions : list of tuple of (ComplexPattern, Parameter)
        Specifies which species are present in the model's starting
        state (t=0) and how much there is of each one.  The
        ComplexPattern defines the species identity, and it must be
        concrete (see ComplexPattern.is_concrete).  The
        Parameter defines the amount or concentration of the species.
    species : list of ComplexPattern
        List of all complexes which can be produced by the model, starting from
        the initial conditions and successively applying
        the rules. Each ComplexPattern is concrete.
    odes : list of sympy.Expr
        Mathematical expressions describing the time derivative of the amount of
        each species, as generated by the rules.
    reactions : list of dict
        Structures describing each possible unidirectional reaction that can be
        produced by the model. Each structure stores the name of the rule that
        generated the reaction ('rule'), the mathematical expression for the
        rate of the reaction ('rate'), tuples of species indexes for the
        reactants and products ('reactants', 'products'), and a bool indicating
        whether the reaction is the reverse component of a bidirectional
        reaction ('reverse').
    reactions_bidirectional : list of dict
        Similar to `reactions` but with only one entry for each bidirectional
        reaction. The fields are identical except 'reverse' is replaced by
        'reversible', a bool indicating whether the reaction is reversible. The
        'rate' is the forward rate minus the reverse rate.
    annotations : list of Annotation
        Structured annotations of model components. See the Annotation class for
        details.

    """

    _component_types = (Monomer, Compartment, Parameter, Rule, Observable,
                        Expression)

    def __init__(self, name=None, base=None, _export=True):
        self.name = name
        self.base = base
        self._export = _export
        self.monomers = ComponentSet()
        self.compartments = ComponentSet()
        self.parameters = ComponentSet()
        self.rules = ComponentSet()
        self.observables = ComponentSet()
        self.expressions = ComponentSet()
        self.species = []
        self.odes = []
        self.reactions = []
        self.reactions_bidirectional = []
        self.initial_conditions = []
        self.annotations = []
        if self._export:
            SelfExporter.export(self)
        if self.base is not None:
            if not isinstance(self.base, Model):
                raise ValueError("base must be a Model")
            model_copy = copy.deepcopy(self.base)
            for component in model_copy.all_components():
                self.add_component(component)
                component._do_export()
            self.initial_conditions = model_copy.initial_conditions

    def __setstate__(self, state):
        # restore the 'model' weakrefs on all components
        self.__dict__.update(state)
        for c in self.all_components():
            c.model = weakref.ref(self)

    def reload(self):
        """
        Reload a model after its source files have been edited.

        This method does not yet reload the model contents in-place, rather it
        returns a new model object. Thus the correct usage is ``model =
        model.reload()``.

        If the model script imports any modules, these will not be reloaded. Use
        python's reload() function to reload them.

        """
        # forcibly removes the .pyc file and reloads the model module
        model_pyc = SelfExporter.target_module.__file__
        if model_pyc[-3:] == '.py':
            model_pyc += 'c'
        try:
            os.unlink(model_pyc)
        except OSError as e:
            # ignore "no such file" errors, re-raise the rest
            if e.errno != errno.ENOENT:
                raise
        try:
            reload(SelfExporter.target_module)
        except SystemError as e:
            # This one specific SystemError occurs when using ipython to 'run' a model .py file
            # directly, then reload()ing the model, which makes no sense anyway. (just re-run it)
            if e.args == ('nameless module',):
                raise Exception('Cannot reload a model which was executed directly in an interactive'
                                'session. Please import the model file as a module instead.')
            else:
                raise
        # return self for "model = model.reload()" idiom, until a better solution can be found
        return SelfExporter.default_model

    def all_component_sets(self):
        """Return a list of all ComponentSet objects."""
        set_names = [t.__name__.lower() + 's' for t in Model._component_types]
        sets = [getattr(self, name) for name in set_names]
        return sets

    def all_components(self):
        """Return a ComponentSet containing all components in the model."""
        cset_all = ComponentSet()
        for cset in self.all_component_sets():
            cset_all |= cset
        return cset_all

    def parameters_rules(self):
        """Return a ComponentSet of the parameters used in rules."""
        # rate_reverse is None for irreversible rules, so we'll need to filter those out
        cset = ComponentSet(p for r in self.rules for p in (r.rate_forward, r.rate_reverse)
                            if p is not None)
        # intersect with original parameter list to retain ordering
        return self.parameters & cset

    def parameters_initial_conditions(self):
        """Return a ComponentSet of initial condition parameters."""
        cset = ComponentSet(ic[1] for ic in self.initial_conditions)
        # intersect with original parameter list to retain ordering
        return self.parameters & cset

    def parameters_compartments(self):
        """Return a ComponentSet of compartment size parameters."""
        cset = ComponentSet(c.size for c in self.compartments)
        # intersect with original parameter list to retain ordering
        return self.parameters & cset

    def parameters_unused(self):
        """Return a ComponentSet of unused parameters."""
        cset_used = self.parameters_rules() | self.parameters_initial_conditions() | self.parameters_compartments()
        return self.parameters - cset_used

    def expressions_constant(self):
        """Return a ComponentSet of constant expressions."""
        cset = ComponentSet(e for e in self.expressions
                            if all(isinstance(a, (Parameter, sympy.Number))
                                   for a in e.expand_expr().atoms()))
        return cset

    def expressions_dynamic(self):
        """Return a ComponentSet of non-constant expressions."""
        return self.expressions - self.expressions_constant()

    def add_component(self, other):
        """Add a component to the model."""
        # We have a container for each type of component. This code determines
        # the right one based on the class of the object being added.
        for t, cset in zip(Model._component_types, self.all_component_sets()):
            if isinstance(other, t):
                cset.add(other)
                other.model = weakref.ref(self)
                break
        else:
            raise Exception("Tried to add component of unknown type '%s' to "
                            "model" % type(other))

    def add_annotation(self, annotation):
        """Add an annotation to the model."""
        self.annotations.append(annotation)

    def get_annotations(self, subject):
        """Return all annotations for the given subject."""
        annotations = []
        for a in self.annotations:
            if a.subject is subject:
                annotations.append(a)
        return annotations

    def _rename_component(self, component, new_name):
        """
        Change a component's name.

        This has to be done through the Model because the ComponentSet needs to
        be updated as well as the component's `name` field.

        """
        for cset in self.all_component_sets():
            if component in cset:
                cset.rename(component, new_name)

    def _validate_initial_condition_pattern(self, pattern):
        """
        Make sure a pattern is valid for an initial condition.

        Patterns must satisfy all of the following:
        * Able to be cast as a ComplexPattern
        * Concrete (see ComplexPattern.is_concrete)
        * Distinct from any existing initial condition pattern
        * match_once is False (nonsensical in this context)

        Parameters
        ----------
        pattern : MonomerPattern or ComplexPattern
            Pattern to validate

        Returns
        -------
        The validated pattern, upgraded to a ComplexPattern.

        """
        try:
            complex_pattern = as_complex_pattern(pattern)
        except InvalidComplexPatternException as e:
            raise InvalidInitialConditionError("Not a ComplexPattern")
        if not complex_pattern.is_concrete():
            raise InvalidInitialConditionError("Pattern not concrete")
        if any(complex_pattern.is_equivalent_to(other_cp)
               for other_cp, value in self.initial_conditions):
            # FIXME until we get proper canonicalization this could produce
            # false negatives
            raise InvalidInitialConditionError("Duplicate species")
        if complex_pattern.match_once:
            raise InvalidInitialConditionError("MatchOnce not allowed here")
        return complex_pattern

    def initial(self, pattern, value):
        """
        Add an initial condition.

        An initial condition is made up of a species and its amount or
        concentration.

        Parameters
        ----------
        pattern : ComplexPattern
            A concrete pattern defining the species to initialize.
        value : Parameter
            Amount of the species the model will start with.

        """
        complex_pattern = self._validate_initial_condition_pattern(pattern)
        validate_const_expr(value, "initial condition value")
        self.initial_conditions.append( (complex_pattern, value) )

    def update_initial_condition_pattern(self, before_pattern, after_pattern):
        """
        Update the pattern associated with an initial condition.

        Leaves the Parameter object associated with the initial condition
        unchanged while modifying the pattern associated with that condition.
        For example this is useful for changing the state of a site on a
        monomer or complex associated with an initial condition without having
        to create an independent initial condition, and parameter, associated
        with that alternative state.

        Parameters
        ----------
        before_pattern : ComplexPattern
            The concrete pattern specifying the (already existing) initial
            condition. If the model does not contain an initial condition
            for the pattern, a ValueError is raised.
        after_pattern : ComplexPattern
            The concrete pattern specifying the new pattern to use to replace
            before_pattern.
        """

        # Get the initial condition index
        ic_index_list = [i for i, ic in enumerate(self.initial_conditions)
                   if ic[0].is_equivalent_to(as_complex_pattern(before_pattern))]

        # If the initial condition to replace is not found, raise an error
        if not ic_index_list:
            raise ValueError("No initial condition found for pattern %s" %
                             before_pattern)

        # If more than one matching initial condition is found, raise an
        # error (this should never happen, because duplicate initial conditions
        # are not allowed to be created)
        assert len(ic_index_list) == 1
        ic_index = ic_index_list[0]

        # Make sure the new initial condition pattern is valid
        after_pattern = self._validate_initial_condition_pattern(after_pattern)

        # Since everything checks out, replace the old initial condition
        # pattern with the new one.  Because initial_conditions are tuples (and
        # hence immutable), we cannot simply replace the pattern; instead we
        # must delete the old one and add the new one.
        # We retain the old parameter object:
        p = self.initial_conditions[ic_index][1]
        del self.initial_conditions[ic_index]
        self.initial_conditions.append( (after_pattern, p) )

    def get_species_index(self, complex_pattern):
        """
        Return the index of a species.

        Parameters
        ----------
        complex_pattern : ComplexPattern
            A concrete pattern specifying the species to find.

        """
        # FIXME I don't even want to think about the inefficiency of this, but at least it works
        try:
            return (i for i, s_cp in enumerate(self.species) if s_cp.is_equivalent_to(complex_pattern)).next()
        except StopIteration:
            return None

    def has_synth_deg(self):
        """Return true if model uses synthesis or degradation reactions."""
        return any(r.is_synth() or r.is_deg() for r in self.rules)

    def enable_synth_deg(self):
        """Add components needed to support synthesis and degradation rules."""
        if self.monomers.get('__source') is None:
            self.add_component(Monomer('__source', _export=False))
        if self.monomers.get('__sink') is None:
            self.add_component(Monomer('__sink', _export=False))
        if self.parameters.get('__source_0') is None:
            self.add_component(Parameter('__source_0', 1.0, _export=False))

        source_cp = as_complex_pattern(self.monomers['__source']())
        if not any(source_cp.is_equivalent_to(other_cp) for other_cp, value in self.initial_conditions):
            self.initial(source_cp, self.parameters['__source_0'])

    def reset_equations(self):
        """Clear out fields generated by bng.generate_equations or the like."""
        self.species = []
        self.odes = []
        self.reactions = []
        self.reactions_bidirectional = []
        for obs in self.observables:
            obs.species = []
            obs.coefficients = []

    def __repr__(self):
        return ("<%s '%s' (monomers: %d, rules: %d, parameters: %d, "
                "expressions: %d, compartments: %d) at 0x%x>" %
                (self.__class__.__name__, self.name,
                 len(self.monomers), len(self.rules), len(self.parameters),
                 len(self.expressions), len(self.compartments), id(self)))



class InvalidComplexPatternException(Exception):
    """Expression can not be cast as a ComplexPattern."""
    pass

class InvalidReactionPatternException(Exception):
    """Expression can not be cast as a ReactionPattern."""
    pass

class InvalidReversibleSynthesisDegradationRule(Exception):
    """Synthesis or degradation rule defined as reversible."""
    def __init__(self):
        Exception.__init__(self, "Synthesis and degradation rules may not be"
                           "reversible.")

class ExpressionError(ValueError):
    """Expected an Expression but got something else."""
    pass

class ConstantExpressionError(ValueError):
    """Expected a constant Expression but got something else."""
    pass

class ModelExistsWarning(UserWarning):
    """A second model was declared in a module that already contains one."""
    pass

class SymbolExistsWarning(UserWarning):
    """A component declaration or rename overwrote an existing symbol."""
    pass

class InvalidComponentNameError(ValueError):
    """Inappropriate component name."""
    def __init__(self, name):
        ValueError.__init__(self, "Not a valid component name: '%s'" % name)

class InvalidInitialConditionError(ValueError):
    """Invalid initial condition pattern."""

class DuplicateMonomerError(ValueError):
    pass

class DuplicateSiteError(ValueError):
    pass

class UnknownSiteError(ValueError):
    pass


class ComponentSet(collections.Set, collections.Mapping, collections.Sequence):
    """
    An add-and-read-only container for storing model Components.

    It behaves mostly like an ordered set, but components can also be retrieved
    by name *or* index by using the [] operator (like a combination of a dict
    and a list). Components can not be removed or replaced, but they can be
    renamed. Iteration returns the component objects.

    Parameters
    ----------
    iterable : iterable of Components, optional
        Initial contents of the set.

    """

    # The implementation is based on a list instead of a linked list (as
    # OrderedSet is), since we only allow add and retrieve, not delete.

    def __init__(self, iterable=[]):
        self._elements = []
        self._map = {}
        self._index_map = {}
        for value in iterable:
            self.add(value)

    def __iter__(self):
        return iter(self._elements)

    def __contains__(self, c):
        if not isinstance(c, Component):
            raise TypeError("Can only work with Components, got a %s" % type(c))
        return c.name in self._map and self[c.name] is c

    def __len__(self):
        return len(self._elements)

    def add(self, c):
        if c not in self:
            if c.name in self._map:
                raise ComponentDuplicateNameError(
                    "Tried to add a component with a duplicate name: %s"
                    % c.name)
            self._elements.append(c)
            self._map[c.name] = c
            self._index_map[c.name] = len(self._elements) - 1

    def __getitem__(self, key):
        # Must support both Sequence and Mapping behavior. This means
        # stringified integer Mapping keys (like "0") are forbidden, but since
        # all Component names must be valid Python identifiers, integers are
        # ruled out anyway.
        if isinstance(key, (int, long, slice)):
            return self._elements[key]
        else:
            return self._map[key]

    def get(self, key, default=None):
        if isinstance(key, (int, long)):
            raise ValueError("get is undefined for integer arguments, use []"
                             "instead")
        try:
            return self[key]
        except KeyError:
            return default

    def iterkeys(self):
        for c in self:
            yield c.name

    def itervalues(self):
        return self.__iter__()

    def iteritems(self):
        for c in self:
            yield (c.name, c)

    def keys(self):
        return [c.name for c in self]

    def values(self):
        return [c for c in self]

    def items(self):
        return zip(self.keys(), self)

    def index(self, c):
        # We can implement this in O(1) ourselves, whereas the Sequence mixin
        # implements it in O(n).
        if not c in self:
            raise ValueError("%s is not in ComponentSet" % c)
        return self._index_map[c.name]

    def __and__(self, other):
        # We reimplement this because collections.Set's __and__ mixin iterates
        # over other, not self. That implementation ends up retaining the
        # ordering of other, but we'd like to keep the ordering of self instead.
        # We require other to be a ComponentSet too so we know it will support
        # "in" efficiently.
        if not isinstance(other, ComponentSet):
            return collections.Set.__and__(self, other)
        return ComponentSet(value for value in self if value in other)

    def __rand__(self, other):
        return self.__and__(other)

    def __ror__(self, other):
        return self.__or__(other)

    def __rxor__(self, other):
        return self.__xor__(other)

    def __repr__(self):
        return 'ComponentSet([\n' + \
            ''.join(' %s,\n' % repr(x) for x in self) + \
            ' ])'

    def rename(self, c, new_name):
        """Change the name of component `c` to `new_name`."""
        for m in self._map, self._index_map:
            m[new_name] = m[c.name]
            del m[c.name]


class ComponentDuplicateNameError(ValueError):
    """A component was added with the same name as an existing one."""
    pass


def extract_site_conditions(conditions=None, **kwargs):
    """Parse MonomerPattern site conditions."""
    # enforce site conditions as kwargs or a dict but not both
    if conditions and kwargs:
        raise Exception("Site conditions may be specified as EITHER keyword arguments OR a single dict")
    # handle normal cases
    elif conditions:
        site_conditions = conditions.copy()
    else:
        site_conditions = kwargs
    return site_conditions


# Some light infrastructure for defining symbols that act like "keywords", i.e.
# they are immutable singletons that stringify to their own name. Regular old
# classes almost fit the bill, except that their __str__ method prepends the
# complete module hierarchy to the base class name. The KeywordMeta class here
# implements an alternate __str__ method which just returns the base name.

class KeywordMeta(type):
    def __str__(cls):
        return cls.__name__

class Keyword(object): __metaclass__ = KeywordMeta

# The keywords.

class ANY(Keyword):
    """Site must have a bond, but identity of binding partner is irrelevant.

    Use ANY in a MonomerPattern site_conditions dict to indicate that a site
    must have a bond without specifying what the binding partner should be.

    Equivalent to the "+" bond modifier in BNG."""
    pass

class WILD(Keyword):
    """Site may be bound or unbound.

    Use WILD as part of a (state, WILD) tuple in a MonomerPattern
    site_conditions dict to indicate that a site must have the given state,
    irrespective of the presence or absence of a bond. (Specifying only the
    state implies there must not be a bond). A bare WILD in a site_conditions
    dict is also permissible, but as this has the same meaning as the much
    simpler option of leaving the given site out of the dict entirely, this
    usage is deprecated.

    Equivalent to the "?" bond modifier in BNG."""
    pass


warnings.simplefilter('always', ModelExistsWarning)
warnings.simplefilter('always', SymbolExistsWarning)<|MERGE_RESOLUTION|>--- conflicted
+++ resolved
@@ -275,15 +275,6 @@
         value += ')'
         return value
 
-<<<<<<< HEAD
-    def __eq__(self, other):
-        return type(self)         == type(other)         and \
-               self.name          == other.name          and \
-               ( (self.sites is None and other.sites is None) or \
-                    sorted(self.sites) == sorted(other.sites)) and \
-               self.site_states   == other.site_states
-=======
->>>>>>> 48b7e79a
 
 class MonomerPattern(object):
 
@@ -427,12 +418,6 @@
         else:
             return NotImplemented
 
-    def __eq__(self, other):
-        return type(self)           == type(other)           and \
-               self.monomer         == other.monomer         and \
-               self.site_conditions == other.site_conditions and \
-               self.compartment     == other.compartment
-
     def __repr__(self):
         value = '%s(' % self.monomer.name
         value += ', '.join([
@@ -708,7 +693,7 @@
     elif isinstance(v, Monomer):
         return ComplexPattern([v()], None)
     elif isinstance(v, MonomerPattern):
-        return ComplexPattern([MonomerPattern(v.monomer, v.site_conditions, None)], v.compartment)
+        return ComplexPattern([v], None)
     else:
         raise InvalidComplexPatternException
 
@@ -778,11 +763,6 @@
     def func(self):
         return sympy.Symbol
 
-    def __eq__(self, other):
-        return type(self) == type(other) and \
-               self.name  == other.name  and \
-               self.value == other.value
-
     def __repr__(self):
         return  '%s(%s, %s)' % (self.__class__.__name__, repr(self.name), repr(self.value))
 
@@ -834,12 +814,6 @@
         self.parent = parent
         self.dimension = dimension
         self.size = size
-
-    def __eq__(self, other):
-        return type(self)  == type(other)  and \
-               self.name   == other.name   and \
-               self.parent == other.parent and \
-               self.size   == other.size
 
     def __repr__(self):
         return  '%s(name=%s, parent=%s, dimension=%s, size=%s)' % \
